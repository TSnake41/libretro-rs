#[macro_export]
macro_rules! libretro_core {
  ($core:ty) => {
    #[doc(hidden)]
    mod __libretro_rs_gen {
      use super::*;
      use core::ffi::c_char;
      use core::ffi::*;
      use libretro_rs::sys::*;
      use libretro_rs::*;

      static mut RETRO_INSTANCE: RetroInstance<$core> = RetroInstance {
        environment: None,
        audio_sample: None,
        audio_sample_batch: None,
        input_poll: None,
        input_state: None,
        video_refresh: None,
        system: None,
      };

      #[no_mangle]
      extern "C" fn retro_api_version() -> c_uint {
        RETRO_API_VERSION
      }

      #[no_mangle]
      extern "C" fn retro_get_system_info(info: &mut retro_system_info) {
        instance_mut(|instance| instance.on_get_system_info(info))
      }

      #[no_mangle]
      extern "C" fn retro_get_system_av_info(info: &mut retro_system_av_info) {
        instance_ref(|instance| instance.on_get_system_av_info(info))
      }

      #[no_mangle]
      extern "C" fn retro_init() {
        instance_ref(|instance| instance.on_init())
      }

      #[no_mangle]
      extern "C" fn retro_deinit() {
        instance_mut(|instance| instance.on_deinit())
      }

      #[no_mangle]
      extern "C" fn retro_set_environment(cb: EnvironmentCallback) {
        instance_mut(|instance| instance.on_set_environment(cb))
      }

      #[no_mangle]
      extern "C" fn retro_set_audio_sample(cb: retro_audio_sample_t) {
        instance_mut(|instance| instance.on_set_audio_sample(cb))
      }

      #[no_mangle]
      extern "C" fn retro_set_audio_sample_batch(cb: retro_audio_sample_batch_t) {
        instance_mut(|instance| instance.on_set_audio_sample_batch(cb))
      }

      #[no_mangle]
      extern "C" fn retro_set_input_poll(cb: retro_input_poll_t) {
        instance_mut(|instance| instance.on_set_input_poll(cb))
      }

      #[no_mangle]
      extern "C" fn retro_set_input_state(cb: retro_input_state_t) {
        instance_mut(|instance| instance.on_set_input_state(cb))
      }

      #[no_mangle]
      extern "C" fn retro_set_video_refresh(cb: retro_video_refresh_t) {
        instance_mut(|instance| instance.on_set_video_refresh(cb))
      }

      #[no_mangle]
      extern "C" fn retro_set_controller_port_device(port: c_uint, device: c_uint) {
        instance_mut(|instance| instance.on_set_controller_port_device(port, device))
      }

      #[no_mangle]
      extern "C" fn retro_reset() {
        instance_mut(|instance| instance.on_reset())
      }

      #[no_mangle]
      extern "C" fn retro_run() {
        instance_mut(|instance| instance.on_run())
      }

      #[no_mangle]
      extern "C" fn retro_serialize_size() -> usize {
        instance_ref(|instance| instance.on_serialize_size())
      }

      #[no_mangle]
      extern "C" fn retro_serialize(data: *mut (), size: usize) -> bool {
        instance_ref(|instance| instance.on_serialize(data, size))
      }

      #[no_mangle]
      extern "C" fn retro_unserialize(data: *const (), size: usize) -> bool {
        instance_mut(|instance| instance.on_unserialize(data, size))
      }

      #[no_mangle]
      extern "C" fn retro_cheat_reset() {
        instance_mut(|instance| instance.on_cheat_reset())
      }

      #[no_mangle]
<<<<<<< HEAD
      unsafe extern "C" fn retro_cheat_set(index: libc::c_uint, enabled: bool, code: *const libc::c_char) {
=======
      unsafe extern "C" fn retro_cheat_set(index: c_uint, enabled: bool, code: *const c_char) {
>>>>>>> e0fd89eb
        instance_mut(|instance| instance.on_cheat_set(index, enabled, code))
      }

      #[no_mangle]
      unsafe extern "C" fn retro_load_game(game: *const retro_game_info) -> bool {
        instance_mut(|instance| instance.on_load_game(game))
      }

      #[no_mangle]
<<<<<<< HEAD
      extern "C" fn retro_load_game_special(game_type: RetroGameType, info: &retro_game_info, num_info: libc::size_t) -> bool {
=======
      extern "C" fn retro_load_game_special(game_type: c_uint, info: &retro_game_info, num_info: usize) -> bool {
>>>>>>> e0fd89eb
        instance_mut(|instance| instance.on_load_game_special(game_type, info, num_info))
      }

      #[no_mangle]
      extern "C" fn retro_unload_game() {
        instance_mut(|instance| instance.on_unload_game())
      }

      #[no_mangle]
      extern "C" fn retro_get_region() -> c_uint {
        instance_ref(|instance| instance.on_get_region())
      }

      #[no_mangle]
<<<<<<< HEAD
      extern "C" fn retro_get_memory_data(id: RetroMemoryType) -> *mut () {
=======
      extern "C" fn retro_get_memory_data(id: c_uint) -> *mut () {
>>>>>>> e0fd89eb
        instance_mut(|instance| instance.on_get_memory_data(id))
      }

      #[no_mangle]
<<<<<<< HEAD
      extern "C" fn retro_get_memory_size(id: RetroMemoryType) -> libc::size_t {
=======
      extern "C" fn retro_get_memory_size(id: c_uint) -> usize {
>>>>>>> e0fd89eb
        instance_mut(|instance| instance.on_get_memory_size(id))
      }

      #[inline]
      fn instance_ref<T>(f: impl FnOnce(&RetroInstance<$core>) -> T) -> T {
        unsafe { f(&RETRO_INSTANCE) }
      }

      #[inline]
      fn instance_mut<T>(f: impl FnOnce(&mut RetroInstance<$core>) -> T) -> T {
        unsafe { f(&mut RETRO_INSTANCE) }
      }
    }
  };
}<|MERGE_RESOLUTION|>--- conflicted
+++ resolved
@@ -110,11 +110,7 @@
       }
 
       #[no_mangle]
-<<<<<<< HEAD
-      unsafe extern "C" fn retro_cheat_set(index: libc::c_uint, enabled: bool, code: *const libc::c_char) {
-=======
       unsafe extern "C" fn retro_cheat_set(index: c_uint, enabled: bool, code: *const c_char) {
->>>>>>> e0fd89eb
         instance_mut(|instance| instance.on_cheat_set(index, enabled, code))
       }
 
@@ -124,11 +120,7 @@
       }
 
       #[no_mangle]
-<<<<<<< HEAD
-      extern "C" fn retro_load_game_special(game_type: RetroGameType, info: &retro_game_info, num_info: libc::size_t) -> bool {
-=======
-      extern "C" fn retro_load_game_special(game_type: c_uint, info: &retro_game_info, num_info: usize) -> bool {
->>>>>>> e0fd89eb
+      extern "C" fn retro_load_game_special(game_type: RetroGameType, info: &retro_game_info, num_info: usize) -> bool {
         instance_mut(|instance| instance.on_load_game_special(game_type, info, num_info))
       }
 
@@ -143,20 +135,12 @@
       }
 
       #[no_mangle]
-<<<<<<< HEAD
       extern "C" fn retro_get_memory_data(id: RetroMemoryType) -> *mut () {
-=======
-      extern "C" fn retro_get_memory_data(id: c_uint) -> *mut () {
->>>>>>> e0fd89eb
         instance_mut(|instance| instance.on_get_memory_data(id))
       }
 
       #[no_mangle]
-<<<<<<< HEAD
-      extern "C" fn retro_get_memory_size(id: RetroMemoryType) -> libc::size_t {
-=======
-      extern "C" fn retro_get_memory_size(id: c_uint) -> usize {
->>>>>>> e0fd89eb
+      extern "C" fn retro_get_memory_size(id: RetroMemoryType) -> usize {
         instance_mut(|instance| instance.on_get_memory_size(id))
       }
 
